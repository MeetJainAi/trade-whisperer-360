
import { useState } from 'react';
import Papa from 'papaparse';
import { supabase } from '@/integrations/supabase/client';
import { toast } from '@/components/ui/use-toast';
import { Tables, TablesInsert } from '@/integrations/supabase/types';
import { useAuth } from '@/components/AuthProvider';
import { calculateMetrics } from '@/lib/trade-metrics';

type Trade = Tables<'trades'>;
type Journal = Tables<'journals'>;

interface CsvRow {
  [key: string]: string | number | undefined;
}

// Make UploadSummary compatible with Json type by making it serializable
interface UploadSummary {
  totalRows: number;
  duplicatesSkipped: number;
  newEntriesInserted: number;
  fileName: string;
  uploadTimestamp: string;
  duplicateEntries: Array<{
    datetime: string;
    symbol: string;
    side: string;
    qty: number;
    price: number;
    pnl: number;
  }>;
}

const safeParseFloat = (value: unknown): number => {
  if (typeof value === 'number') return value;
  if (typeof value === 'string') {
    let cleanValue = value.trim();

    // Handle parentheses for negative values: (12.50) -> -12.50
    if (cleanValue.startsWith('(') && cleanValue.endsWith(')')) {
      cleanValue = '-' + cleanValue.slice(1, -1);
    }

<<<<<<< HEAD
    // Handle trailing negative sign: 12.50- -> -12.50
    if (cleanValue.endsWith('-')) {
      cleanValue = '-' + cleanValue.slice(0, -1);
    }

    // Remove any currency symbols or spaces
    cleanValue = cleanValue.replace(/[$,\s]+/g, '');

=======
>>>>>>> 203bfaf4
    // Remove all non-numeric characters except dots and negative signs
    cleanValue = cleanValue.replace(/[^0-9.-]+/g, '');

    // Normalize multiple negative signs by keeping only the leading one
    const isNegative = cleanValue.includes('-');
    cleanValue = cleanValue.replace(/-/g, '');
    if (isNegative) {
      cleanValue = '-' + cleanValue;
    }

    // Handle multiple dots
    const parts = cleanValue.split('.');
    if (parts.length > 2) {
      cleanValue = parts[0] + '.' + parts.slice(1).join('');
    }

    const parsed = parseFloat(cleanValue);
    return isNaN(parsed) ? 0 : parsed;
  }
  return 0;
};

<<<<<<< HEAD
const createCompositeKey = (
  trade: Omit<TablesInsert<'trades'>, 'user_id' | 'journal_id' | 'session_id'>
): string => {
  // Use epoch time for consistent datetime comparison
  const epochTime = new Date(trade.datetime).getTime();

  const symbol = trade.symbol ? trade.symbol.toUpperCase().trim() : '';
  const side = trade.side ? trade.side.toUpperCase().trim() : '';

  const fmt = (n: number | null | undefined) =>
    n === null || n === undefined ? '' : Number(n).toFixed(8);

  return [
    epochTime,
    symbol,
    side,
    fmt(trade.qty),
    fmt(trade.price),
    fmt(trade.pnl)
  ].join('|');
=======
const createCompositeKey = (trade: Omit<TablesInsert<'trades'>, 'user_id' | 'journal_id' | 'session_id'>): string => {
  // Normalize the datetime to ensure consistent comparison
  const normalizedDatetime = new Date(trade.datetime).toISOString();
  // Fixed the bug: use trade.price instead of trade.pnl for price field
  const symbol = trade.symbol ? trade.symbol.toUpperCase().trim() : '';
  const side = trade.side ? trade.side.toUpperCase().trim() : '';
  return `${normalizedDatetime}|${symbol}|${side}|${trade.qty}|${trade.price}|${trade.pnl}`;
>>>>>>> 203bfaf4
};

export const useProcessCsv = (journal: Journal) => {
  const { user } = useAuth();
  const [loadingMessage, setLoadingMessage] = useState('');

  const processCsv = async (file: File) => {
    if (!user || !journal.id) {
      toast({ title: "Error", description: "You must be logged in and have a journal selected.", variant: "destructive" });
      return;
    }

    const uploadTimestamp = new Date().toISOString();
    console.log(`Starting CSV upload for file: ${file.name} at ${uploadTimestamp}`);

    setLoadingMessage('Parsing CSV file...');
    const text = await file.text();

    Papa.parse<CsvRow>(text, {
      header: true,
      skipEmptyLines: true,
      complete: async (results) => {
        try {
          if (results.errors.length > 0) {
            console.error("CSV parsing errors:", results.errors);
            throw new Error(`CSV parsing error on row ${results.errors[0].row}: ${results.errors[0].message}`);
          }

          const csvHeaders = results.meta?.fields || [];
          const csvDataSample = results.data.slice(0, 3);
          let headerMapping: Record<string, string> = {};

          // Validate the file content
          try {
            setLoadingMessage('Validating CSV data...');
            const { data: validationData, error: validationError } = await supabase.functions.invoke<
              { is_trading_related: boolean }
            >('validate-csv-content', {
              body: { csvHeaders, csvDataSample },
            });
            if (validationError) throw validationError;
            if (!validationData?.is_trading_related) {
              throw new Error('The uploaded CSV does not appear to contain trading data.');
            }
          } catch (err) {
            console.error('CSV validation failed:', err);
            throw err;
          }

          // Map columns using Gemini
          try {
            setLoadingMessage('Mapping CSV columns...');
            const { data: mappingData, error: mappingError } = await supabase.functions.invoke<
              { mapping: Record<string, string> }
            >('map-columns-with-gemini', {
              body: { csvHeaders, csvDataSample },
            });
            if (mappingError) throw mappingError;
            headerMapping = mappingData?.mapping || {};
          } catch (err) {
            console.warn('Column mapping failed, using best-effort mapping.', err);
          }

          const getVal = (row: CsvRow, key: string): string | number | undefined => {
            const header = headerMapping[key];
            return header ? row[header] : undefined;
          };

          // Parse and deduplicate trades from CSV
          setLoadingMessage('Processing trade data...');
          const unique: Record<string, Omit<TablesInsert<'trades'>, 'user_id' | 'journal_id' | 'session_id'>> = {};
          results.data.forEach((row) => {
            const datetimeVal = getVal(row, 'datetime') || row.Timestamp || row.Time;
            if (!datetimeVal) return;

            const trade = {
              datetime: new Date(datetimeVal as string).toISOString(),
              symbol: ((getVal(row, 'symbol') || row.Symbol) as string | undefined)?.toString().trim().toUpperCase(),
              side: ((getVal(row, 'side') || row.Side) as string | undefined)?.toString().trim().toUpperCase(),
              qty: safeParseFloat(getVal(row, 'qty') ?? row.Qty ?? row.Quantity),
              price: safeParseFloat(getVal(row, 'price') ?? row.Price),
              pnl: safeParseFloat(getVal(row, 'pnl') ?? row.PnL ?? row['P/L'] ?? row.NetPL),
              notes: (getVal(row, 'notes') || row.Notes || '') as string,
            };

            const key = createCompositeKey(trade);
            if (!unique[key]) unique[key] = trade;
          });

          const tradesToProcess = Object.values(unique);
          const totalParsedRows = tradesToProcess.length;

          if (tradesToProcess.length === 0) {
            throw new Error("No valid trades found in the CSV file. Please check column names (e.g., datetime, symbol, pnl).");
          }

          console.log(`Parsed ${totalParsedRows} unique trades from CSV`);

          // Remove mock data before processing real CSV data
          setLoadingMessage('Removing mock data...');
          const mockSymbols = ['AAPL', 'TSLA', 'GOOG', 'META', 'NVDA', 'AMZN', 'MSFT'];
          
          // Remove any existing mock trades for this journal
          const { error: deleteMockError } = await supabase
            .from('trades')
            .delete()
            .eq('journal_id', journal.id)
            .in('symbol', mockSymbols);

          if (deleteMockError) {
            console.warn('Failed to delete mock trades:', deleteMockError);
          } else {
            console.log('Mock trades removed successfully');
          }

          // Check for existing trades in database using composite key approach
          setLoadingMessage('Checking for duplicate trades...');
          
          // Get all existing trades for this journal to check for duplicates
          const existingTrades: Array<{
            datetime: string
            symbol: string | null
            side: string | null
            qty: number | null
            price: number | null
            pnl: number | null
          }> = [];
          const pageSize = 1000;
          let from = 0;
          while (true) {
            const { data, error } = await supabase
              .from('trades')
              .select('datetime, symbol, side, qty, price, pnl')
              .eq('journal_id', journal.id)
              .range(from, from + pageSize - 1);
            if (error) throw error;
            if (data) existingTrades.push(...data);
            if (!data || data.length < pageSize) break;
            from += pageSize;
          }

          // Create set of existing trade keys for faster lookup
          const existingKeys = new Set(
            existingTrades.map(t => createCompositeKey({
              datetime: t.datetime,
              symbol: t.symbol ? t.symbol.toUpperCase().trim() : null,
              side: t.side ? t.side.toUpperCase().trim() : null,
              qty: t.qty,
              price: t.price,
              pnl: t.pnl,
              notes: null
            }))
          );

          console.log(`Found ${existingKeys.size} existing trades in database`);

          // Separate new trades from duplicates
          const newTrades: typeof tradesToProcess = [];
          const duplicateEntries: UploadSummary['duplicateEntries'] = [];

          tradesToProcess.forEach(trade => {
            const key = createCompositeKey(trade);
            if (existingKeys.has(key)) {
              duplicateEntries.push({
                datetime: trade.datetime,
                symbol: trade.symbol || '',
                side: trade.side || '',
                qty: trade.qty || 0,
                price: trade.price || 0,
                pnl: trade.pnl || 0
              });
              console.log(`Skipping duplicate trade: ${key}`);
            } else {
              newTrades.push(trade);
            }
          });

          const duplicatesSkipped = duplicateEntries.length;
          const newEntriesCount = newTrades.length;

          console.log(`Upload summary: ${totalParsedRows} total, ${duplicatesSkipped} duplicates, ${newEntriesCount} new`);

          // Handle case where all trades are duplicates
          if (newTrades.length === 0) {
            const uploadSummary: UploadSummary = {
              totalRows: totalParsedRows,
              duplicatesSkipped,
              newEntriesInserted: 0,
              fileName: file.name,
              uploadTimestamp,
              duplicateEntries
            };

            // Log the upload attempt - serialize the data properly for Json type
            const rawDataToInsert = {
              user_id: user.id,
              file_name: file.name,
              headers: csvHeaders,
              data: JSON.parse(JSON.stringify({ 
                mapping: headerMapping, 
                rows: results.data.slice(0, 10), // Store first 10 rows for reference
                uploadSummary 
              }))
            };

            await supabase.from('raw_trade_data').insert(rawDataToInsert);

            console.log('All trades were duplicates:', uploadSummary);
            toast({ 
              title: "No New Trades", 
              description: `All ${totalParsedRows} entries already exist for this journal. No duplicates were added.`
            });
            setLoadingMessage('');
            return;
          }

          // Save raw file data
          setLoadingMessage('Saving raw file data...');
          const uploadSummary: UploadSummary = {
            totalRows: totalParsedRows,
            duplicatesSkipped,
            newEntriesInserted: newEntriesCount,
            fileName: file.name,
            uploadTimestamp,
            duplicateEntries
          };

          // Serialize the data properly for Json type
          const rawDataToInsert = {
            user_id: user.id,
            file_name: file.name,
            headers: csvHeaders,
            data: JSON.parse(JSON.stringify({ 
              mapping: headerMapping, 
              rows: results.data,
              uploadSummary
            }))
          };

          const { data: rawData, error: rawError } = await supabase
            .from('raw_trade_data')
            .insert(rawDataToInsert)
            .select()
            .single();

          if (rawError) throw rawError;

          // Calculate metrics for new trades only
          setLoadingMessage('Calculating trade metrics...');
          const metrics = calculateMetrics(newTrades as Trade[]);

          setLoadingMessage('Creating new trade session...');
          const sessionData = {
            journal_id: journal.id,
            user_id: user.id,
            total_trades: metrics.total_trades,
            total_pnl: metrics.total_pnl,
            win_rate: metrics.win_rate,
            profit_factor: metrics.profit_factor,
            max_drawdown: metrics.max_drawdown,
            avg_win: metrics.avg_win,
            avg_loss: metrics.avg_loss,
            equity_curve: metrics.equity_curve,
            time_data: metrics.time_data,
            trades_by_day: metrics.trades_by_day,
            trades_by_symbol: metrics.trades_by_symbol,
            raw_data_id: rawData.id,
          };

          const { data: newSession, error: sessionError } = await supabase
            .from('trade_sessions')
            .insert(sessionData)
            .select()
            .single();

          if (sessionError) throw sessionError;

          // Insert new trades
          setLoadingMessage(`Inserting ${newTrades.length} new trades...`);
          const tradesData = newTrades.map(trade => ({
            ...trade,
            session_id: newSession.id,
            user_id: user.id,
            journal_id: journal.id,
          }));

          const { error: tradesError } = await supabase.from('trades').insert(tradesData);
          if (tradesError) throw tradesError;

          // Generate AI insights for new trades
          try {
            setLoadingMessage('Generating AI insights...');
            const { data: insights, error: insightsError } = await supabase.functions.invoke<
              Partial<Tables<'trade_sessions'>>
            >('analyze-trades', {
              body: { trades: tradesData.slice(0, 100) },
            });
            if (!insightsError && insights) {
              await supabase.from('trade_sessions').update(insights).eq('id', newSession.id);
            }
          } catch (err) {
            console.warn('Failed to generate AI insights:', err);
          }

          // Log successful upload summary
          console.log('Upload completed successfully:', uploadSummary);
          
          // Show success message with summary
          const summaryMessage = duplicatesSkipped > 0 
            ? `Successfully uploaded ${newEntriesCount} new trades. ${duplicatesSkipped} duplicate entries were skipped.`
            : `Successfully uploaded ${newEntriesCount} trades.`;

          toast({ 
            title: "Upload Complete!", 
            description: summaryMessage 
          });
          
          setLoadingMessage('');
          window.location.reload();

        } catch (error) {
          const err = error as Error;
          console.error('Error processing CSV:', err);
          toast({ title: "Upload Error", description: err.message, variant: "destructive" });
          setLoadingMessage('');
        }
      },
      error: (error) => {
        const err = error as Error;
        console.error('Error parsing CSV:', err);
        toast({ title: "CSV Parsing Error", description: err.message, variant: "destructive" });
        setLoadingMessage('');
      }
    });
  };

  return { processCsv, loadingMessage };
};<|MERGE_RESOLUTION|>--- conflicted
+++ resolved
@@ -1,4 +1,3 @@
-
 import { useState } from 'react';
 import Papa from 'papaparse';
 import { supabase } from '@/integrations/supabase/client';
@@ -14,7 +13,7 @@
   [key: string]: string | number | undefined;
 }
 
-// Make UploadSummary compatible with Json type by making it serializable
+// JSON-serialisable summary type
 interface UploadSummary {
   totalRows: number;
   duplicatesSkipped: number;
@@ -31,42 +30,34 @@
   }>;
 }
 
+/** Robust float parser handling $, commas, spaces, (neg), trailing -neg, etc. */
 const safeParseFloat = (value: unknown): number => {
   if (typeof value === 'number') return value;
   if (typeof value === 'string') {
     let cleanValue = value.trim();
 
-    // Handle parentheses for negative values: (12.50) -> -12.50
+    // (12.50) -> -12.50
     if (cleanValue.startsWith('(') && cleanValue.endsWith(')')) {
       cleanValue = '-' + cleanValue.slice(1, -1);
     }
-
-<<<<<<< HEAD
-    // Handle trailing negative sign: 12.50- -> -12.50
+    // 12.50-  -> -12.50
     if (cleanValue.endsWith('-')) {
       cleanValue = '-' + cleanValue.slice(0, -1);
     }
 
-    // Remove any currency symbols or spaces
+    // Remove currency symbols, commas, spaces first
     cleanValue = cleanValue.replace(/[$,\s]+/g, '');
-
-=======
->>>>>>> 203bfaf4
-    // Remove all non-numeric characters except dots and negative signs
+    // Then strip anything not digit / dot / minus
     cleanValue = cleanValue.replace(/[^0-9.-]+/g, '');
 
-    // Normalize multiple negative signs by keeping only the leading one
-    const isNegative = cleanValue.includes('-');
+    // Ensure only leading minus
+    const isNeg = cleanValue.includes('-');
     cleanValue = cleanValue.replace(/-/g, '');
-    if (isNegative) {
-      cleanValue = '-' + cleanValue;
-    }
-
-    // Handle multiple dots
+    if (isNeg) cleanValue = '-' + cleanValue;
+
+    // Collapse multiple dots (keep first)
     const parts = cleanValue.split('.');
-    if (parts.length > 2) {
-      cleanValue = parts[0] + '.' + parts.slice(1).join('');
-    }
+    if (parts.length > 2) cleanValue = parts[0] + '.' + parts.slice(1).join('');
 
     const parsed = parseFloat(cleanValue);
     return isNaN(parsed) ? 0 : parsed;
@@ -74,13 +65,11 @@
   return 0;
 };
 
-<<<<<<< HEAD
+/** Composite key for deduplication (epoch|symbol|side|qty|price|pnl) */
 const createCompositeKey = (
   trade: Omit<TablesInsert<'trades'>, 'user_id' | 'journal_id' | 'session_id'>
 ): string => {
-  // Use epoch time for consistent datetime comparison
   const epochTime = new Date(trade.datetime).getTime();
-
   const symbol = trade.symbol ? trade.symbol.toUpperCase().trim() : '';
   const side = trade.side ? trade.side.toUpperCase().trim() : '';
 
@@ -95,15 +84,6 @@
     fmt(trade.price),
     fmt(trade.pnl)
   ].join('|');
-=======
-const createCompositeKey = (trade: Omit<TablesInsert<'trades'>, 'user_id' | 'journal_id' | 'session_id'>): string => {
-  // Normalize the datetime to ensure consistent comparison
-  const normalizedDatetime = new Date(trade.datetime).toISOString();
-  // Fixed the bug: use trade.price instead of trade.pnl for price field
-  const symbol = trade.symbol ? trade.symbol.toUpperCase().trim() : '';
-  const side = trade.side ? trade.side.toUpperCase().trim() : '';
-  return `${normalizedDatetime}|${symbol}|${side}|${trade.qty}|${trade.price}|${trade.pnl}`;
->>>>>>> 203bfaf4
 };
 
 export const useProcessCsv = (journal: Journal) => {
@@ -112,7 +92,11 @@
 
   const processCsv = async (file: File) => {
     if (!user || !journal.id) {
-      toast({ title: "Error", description: "You must be logged in and have a journal selected.", variant: "destructive" });
+      toast({
+        title: 'Error',
+        description: 'You must be logged in and have a journal selected.',
+        variant: 'destructive'
+      });
       return;
     }
 
@@ -127,66 +111,58 @@
       skipEmptyLines: true,
       complete: async (results) => {
         try {
-          if (results.errors.length > 0) {
-            console.error("CSV parsing errors:", results.errors);
-            throw new Error(`CSV parsing error on row ${results.errors[0].row}: ${results.errors[0].message}`);
+          if (results.errors.length) {
+            throw new Error(
+              `CSV parsing error on row ${results.errors[0].row}: ${results.errors[0].message}`
+            );
           }
 
           const csvHeaders = results.meta?.fields || [];
           const csvDataSample = results.data.slice(0, 3);
           let headerMapping: Record<string, string> = {};
 
-          // Validate the file content
-          try {
-            setLoadingMessage('Validating CSV data...');
-            const { data: validationData, error: validationError } = await supabase.functions.invoke<
-              { is_trading_related: boolean }
-            >('validate-csv-content', {
-              body: { csvHeaders, csvDataSample },
-            });
-            if (validationError) throw validationError;
-            if (!validationData?.is_trading_related) {
-              throw new Error('The uploaded CSV does not appear to contain trading data.');
-            }
-          } catch (err) {
-            console.error('CSV validation failed:', err);
-            throw err;
-          }
-
-          // Map columns using Gemini
-          try {
-            setLoadingMessage('Mapping CSV columns...');
-            const { data: mappingData, error: mappingError } = await supabase.functions.invoke<
-              { mapping: Record<string, string> }
-            >('map-columns-with-gemini', {
-              body: { csvHeaders, csvDataSample },
-            });
-            if (mappingError) throw mappingError;
-            headerMapping = mappingData?.mapping || {};
-          } catch (err) {
-            console.warn('Column mapping failed, using best-effort mapping.', err);
-          }
-
-          const getVal = (row: CsvRow, key: string): string | number | undefined => {
+          /* ------------ Validate trading CSV ------------ */
+          setLoadingMessage('Validating CSV data...');
+          const { data: validationData, error: validationError } = await supabase.functions.invoke<
+            { is_trading_related: boolean }
+          >('validate-csv-content', { body: { csvHeaders, csvDataSample } });
+          if (validationError) throw validationError;
+          if (!validationData?.is_trading_related) {
+            throw new Error('The uploaded CSV does not appear to contain trading data.');
+          }
+
+          /* ------------ AI column mapping (Gemini) ------------ */
+          setLoadingMessage('Mapping CSV columns...');
+          const { data: mappingData, error: mappingError } = await supabase.functions.invoke<
+            { mapping: Record<string, string> }
+          >('map-columns-with-gemini', { body: { csvHeaders, csvDataSample } });
+          if (mappingError) throw mappingError;
+          headerMapping = mappingData?.mapping || {};
+
+          const getVal = (row: CsvRow, key: string) => {
             const header = headerMapping[key];
             return header ? row[header] : undefined;
           };
 
-          // Parse and deduplicate trades from CSV
+          /* ------------ Parse & deduplicate in-memory ------------ */
           setLoadingMessage('Processing trade data...');
-          const unique: Record<string, Omit<TablesInsert<'trades'>, 'user_id' | 'journal_id' | 'session_id'>> = {};
+          const unique: Record<
+            string,
+            Omit<TablesInsert<'trades'>, 'user_id' | 'journal_id' | 'session_id'>
+          > = {};
+
           results.data.forEach((row) => {
             const datetimeVal = getVal(row, 'datetime') || row.Timestamp || row.Time;
             if (!datetimeVal) return;
 
             const trade = {
               datetime: new Date(datetimeVal as string).toISOString(),
-              symbol: ((getVal(row, 'symbol') || row.Symbol) as string | undefined)?.toString().trim().toUpperCase(),
-              side: ((getVal(row, 'side') || row.Side) as string | undefined)?.toString().trim().toUpperCase(),
+              symbol: (getVal(row, 'symbol') || row.Symbol)?.toString().trim().toUpperCase(),
+              side: (getVal(row, 'side') || row.Side)?.toString().trim().toUpperCase(),
               qty: safeParseFloat(getVal(row, 'qty') ?? row.Qty ?? row.Quantity),
               price: safeParseFloat(getVal(row, 'price') ?? row.Price),
               pnl: safeParseFloat(getVal(row, 'pnl') ?? row.PnL ?? row['P/L'] ?? row.NetPL),
-              notes: (getVal(row, 'notes') || row.Notes || '') as string,
+              notes: (getVal(row, 'notes') || row.Notes || '') as string
             };
 
             const key = createCompositeKey(trade);
@@ -195,76 +171,60 @@
 
           const tradesToProcess = Object.values(unique);
           const totalParsedRows = tradesToProcess.length;
-
-          if (tradesToProcess.length === 0) {
-            throw new Error("No valid trades found in the CSV file. Please check column names (e.g., datetime, symbol, pnl).");
-          }
-
-          console.log(`Parsed ${totalParsedRows} unique trades from CSV`);
-
-          // Remove mock data before processing real CSV data
+          if (!totalParsedRows) {
+            throw new Error('No valid trades found. Check column names (datetime, symbol, pnl).');
+          }
+
+          /* ------------ Remove any mock/demo data ------------ */
           setLoadingMessage('Removing mock data...');
           const mockSymbols = ['AAPL', 'TSLA', 'GOOG', 'META', 'NVDA', 'AMZN', 'MSFT'];
-          
-          // Remove any existing mock trades for this journal
-          const { error: deleteMockError } = await supabase
+          await supabase
             .from('trades')
             .delete()
             .eq('journal_id', journal.id)
             .in('symbol', mockSymbols);
 
-          if (deleteMockError) {
-            console.warn('Failed to delete mock trades:', deleteMockError);
-          } else {
-            console.log('Mock trades removed successfully');
-          }
-
-          // Check for existing trades in database using composite key approach
+          /* ------------ Fetch existing trades for duplicate check ------------ */
           setLoadingMessage('Checking for duplicate trades...');
-          
-          // Get all existing trades for this journal to check for duplicates
-          const existingTrades: Array<{
-            datetime: string
-            symbol: string | null
-            side: string | null
-            qty: number | null
-            price: number | null
-            pnl: number | null
-          }> = [];
+          const existingTrades: {
+            datetime: string;
+            symbol: string | null;
+            side: string | null;
+            qty: number | null;
+            price: number | null;
+            pnl: number | null;
+          }[] = [];
           const pageSize = 1000;
-          let from = 0;
-          while (true) {
+          for (let from = 0; ; from += pageSize) {
             const { data, error } = await supabase
               .from('trades')
               .select('datetime, symbol, side, qty, price, pnl')
               .eq('journal_id', journal.id)
               .range(from, from + pageSize - 1);
             if (error) throw error;
-            if (data) existingTrades.push(...data);
-            if (!data || data.length < pageSize) break;
-            from += pageSize;
-          }
-
-          // Create set of existing trade keys for faster lookup
+            if (!data?.length) break;
+            existingTrades.push(...data);
+            if (data.length < pageSize) break;
+          }
+
           const existingKeys = new Set(
-            existingTrades.map(t => createCompositeKey({
-              datetime: t.datetime,
-              symbol: t.symbol ? t.symbol.toUpperCase().trim() : null,
-              side: t.side ? t.side.toUpperCase().trim() : null,
-              qty: t.qty,
-              price: t.price,
-              pnl: t.pnl,
-              notes: null
-            }))
+            existingTrades.map((t) =>
+              createCompositeKey({
+                datetime: t.datetime,
+                symbol: t.symbol?.toUpperCase().trim() || null,
+                side: t.side?.toUpperCase().trim() || null,
+                qty: t.qty,
+                price: t.price,
+                pnl: t.pnl,
+                notes: null
+              })
+            )
           );
 
-          console.log(`Found ${existingKeys.size} existing trades in database`);
-
-          // Separate new trades from duplicates
           const newTrades: typeof tradesToProcess = [];
           const duplicateEntries: UploadSummary['duplicateEntries'] = [];
 
-          tradesToProcess.forEach(trade => {
+          tradesToProcess.forEach((trade) => {
             const key = createCompositeKey(trade);
             if (existingKeys.has(key)) {
               duplicateEntries.push({
@@ -275,166 +235,110 @@
                 price: trade.price || 0,
                 pnl: trade.pnl || 0
               });
-              console.log(`Skipping duplicate trade: ${key}`);
             } else {
               newTrades.push(trade);
             }
           });
 
-          const duplicatesSkipped = duplicateEntries.length;
-          const newEntriesCount = newTrades.length;
-
-          console.log(`Upload summary: ${totalParsedRows} total, ${duplicatesSkipped} duplicates, ${newEntriesCount} new`);
-
-          // Handle case where all trades are duplicates
-          if (newTrades.length === 0) {
-            const uploadSummary: UploadSummary = {
-              totalRows: totalParsedRows,
-              duplicatesSkipped,
-              newEntriesInserted: 0,
-              fileName: file.name,
-              uploadTimestamp,
-              duplicateEntries
-            };
-
-            // Log the upload attempt - serialize the data properly for Json type
-            const rawDataToInsert = {
-              user_id: user.id,
-              file_name: file.name,
-              headers: csvHeaders,
-              data: JSON.parse(JSON.stringify({ 
-                mapping: headerMapping, 
-                rows: results.data.slice(0, 10), // Store first 10 rows for reference
-                uploadSummary 
-              }))
-            };
-
-            await supabase.from('raw_trade_data').insert(rawDataToInsert);
-
-            console.log('All trades were duplicates:', uploadSummary);
-            toast({ 
-              title: "No New Trades", 
-              description: `All ${totalParsedRows} entries already exist for this journal. No duplicates were added.`
-            });
-            setLoadingMessage('');
-            return;
-          }
-
-          // Save raw file data
-          setLoadingMessage('Saving raw file data...');
           const uploadSummary: UploadSummary = {
             totalRows: totalParsedRows,
-            duplicatesSkipped,
-            newEntriesInserted: newEntriesCount,
+            duplicatesSkipped: duplicateEntries.length,
+            newEntriesInserted: newTrades.length,
             fileName: file.name,
             uploadTimestamp,
             duplicateEntries
           };
 
-          // Serialize the data properly for Json type
-          const rawDataToInsert = {
-            user_id: user.id,
-            file_name: file.name,
-            headers: csvHeaders,
-            data: JSON.parse(JSON.stringify({ 
-              mapping: headerMapping, 
-              rows: results.data,
-              uploadSummary
-            }))
-          };
-
+          /* ------------ If nothing new, just log & notify ------------ */
+          if (!newTrades.length) {
+            await supabase.from('raw_trade_data').insert({
+              user_id: user.id,
+              file_name: file.name,
+              headers: csvHeaders,
+              data: JSON.parse(
+                JSON.stringify({ mapping: headerMapping, rows: results.data.slice(0, 10), uploadSummary })
+              )
+            });
+            toast({
+              title: 'No New Trades',
+              description: `All ${totalParsedRows} entries already exist.`
+            });
+            setLoadingMessage('');
+            return;
+          }
+
+          /* ------------ Store raw CSV snapshot & summary ------------ */
+          setLoadingMessage('Saving raw file data...');
           const { data: rawData, error: rawError } = await supabase
             .from('raw_trade_data')
-            .insert(rawDataToInsert)
+            .insert({
+              user_id: user.id,
+              file_name: file.name,
+              headers: csvHeaders,
+              data: JSON.parse(JSON.stringify({ mapping: headerMapping, rows: results.data, uploadSummary }))
+            })
             .select()
             .single();
-
           if (rawError) throw rawError;
 
-          // Calculate metrics for new trades only
+          /* ------------ Metrics & session ------------ */
           setLoadingMessage('Calculating trade metrics...');
           const metrics = calculateMetrics(newTrades as Trade[]);
 
-          setLoadingMessage('Creating new trade session...');
-          const sessionData = {
-            journal_id: journal.id,
-            user_id: user.id,
-            total_trades: metrics.total_trades,
-            total_pnl: metrics.total_pnl,
-            win_rate: metrics.win_rate,
-            profit_factor: metrics.profit_factor,
-            max_drawdown: metrics.max_drawdown,
-            avg_win: metrics.avg_win,
-            avg_loss: metrics.avg_loss,
-            equity_curve: metrics.equity_curve,
-            time_data: metrics.time_data,
-            trades_by_day: metrics.trades_by_day,
-            trades_by_symbol: metrics.trades_by_symbol,
-            raw_data_id: rawData.id,
-          };
-
           const { data: newSession, error: sessionError } = await supabase
             .from('trade_sessions')
-            .insert(sessionData)
+            .insert({
+              journal_id: journal.id,
+              user_id: user.id,
+              ...metrics,
+              raw_data_id: rawData.id
+            })
             .select()
             .single();
-
           if (sessionError) throw sessionError;
 
-          // Insert new trades
-          setLoadingMessage(`Inserting ${newTrades.length} new trades...`);
-          const tradesData = newTrades.map(trade => ({
-            ...trade,
+          /* ------------ Insert new trades ------------ */
+          setLoadingMessage(`Inserting ${newTrades.length} trades...`);
+          const tradesData = newTrades.map((t) => ({
+            ...t,
             session_id: newSession.id,
             user_id: user.id,
-            journal_id: journal.id,
+            journal_id: journal.id
           }));
-
           const { error: tradesError } = await supabase.from('trades').insert(tradesData);
           if (tradesError) throw tradesError;
 
-          // Generate AI insights for new trades
+          /* ------------ Optional AI insights ------------ */
           try {
             setLoadingMessage('Generating AI insights...');
             const { data: insights, error: insightsError } = await supabase.functions.invoke<
               Partial<Tables<'trade_sessions'>>
-            >('analyze-trades', {
-              body: { trades: tradesData.slice(0, 100) },
-            });
+            >('analyze-trades', { body: { trades: tradesData.slice(0, 100) } });
             if (!insightsError && insights) {
               await supabase.from('trade_sessions').update(insights).eq('id', newSession.id);
             }
           } catch (err) {
-            console.warn('Failed to generate AI insights:', err);
-          }
-
-          // Log successful upload summary
-          console.log('Upload completed successfully:', uploadSummary);
-          
-          // Show success message with summary
-          const summaryMessage = duplicatesSkipped > 0 
-            ? `Successfully uploaded ${newEntriesCount} new trades. ${duplicatesSkipped} duplicate entries were skipped.`
-            : `Successfully uploaded ${newEntriesCount} trades.`;
-
-          toast({ 
-            title: "Upload Complete!", 
-            description: summaryMessage 
+            console.warn('AI insights failed:', err);
+          }
+
+          toast({
+            title: 'Upload Complete!',
+            description:
+              uploadSummary.duplicatesSkipped > 0
+                ? `Inserted ${uploadSummary.newEntriesInserted} new trades, skipped ${uploadSummary.duplicatesSkipped} duplicates.`
+                : `Inserted ${uploadSummary.newEntriesInserted} trades successfully.`
           });
-          
+
           setLoadingMessage('');
           window.location.reload();
-
-        } catch (error) {
-          const err = error as Error;
+        } catch (err) {
           console.error('Error processing CSV:', err);
-          toast({ title: "Upload Error", description: err.message, variant: "destructive" });
+          toast({ title: 'Upload Error', description: (err as Error).message, variant: 'destructive' });
           setLoadingMessage('');
         }
       },
       error: (error) => {
-        const err = error as Error;
-        console.error('Error parsing CSV:', err);
-        toast({ title: "CSV Parsing Error", description: err.message, variant: "destructive" });
+        toast({ title: 'CSV Parsing Error', description: error.message, variant: 'destructive' });
         setLoadingMessage('');
       }
     });
