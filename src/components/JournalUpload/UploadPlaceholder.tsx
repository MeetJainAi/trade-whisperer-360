
import { Upload, Loader2 } from 'lucide-react';

interface UploadPlaceholderProps {
  loadingMessage: string;
  onFileUpload: (file: File) => void;
}

const UploadPlaceholder = ({ loadingMessage, onFileUpload }: UploadPlaceholderProps) => {
  const handleFileChange = (event: React.ChangeEvent<HTMLInputElement>) => {
    const file = event.target.files?.[0];
    if (file) {
      onFileUpload(file);
    }
    // Reset file input to allow re-uploading the same file
    if (event.target) {
        event.target.value = '';
    }
  };

  const isDisabled = !!loadingMessage;

  return (
<<<<<<< HEAD
    <label
      className={
        `block cursor-pointer border-2 border-dashed border-slate-300 rounded-lg p-12 text-center transition-colors hover:border-blue-400 ${loadingMessage ? 'pointer-events-none opacity-50' : ''}`
      }
    >
=======
    <label className={`block cursor-pointer border-2 border-dashed border-slate-300 rounded-lg p-12 text-center transition-colors hover:border-blue-400 ${isDisabled ? 'cursor-not-allowed opacity-60' : ''}`}>
>>>>>>> 715d5b8a
      <input
        type="file"
        onChange={handleFileChange}
        className="hidden"
        accept=".csv, text/csv"
        disabled={isDisabled}
      />
      {loadingMessage ? (
        <Loader2 className="w-12 h-12 text-slate-400 mx-auto mb-4 animate-spin" />
      ) : (
        <Upload className="w-12 h-12 text-slate-400 mx-auto mb-4" />
      )}
      <p className="text-lg font-medium text-slate-700 mb-2">
        {loadingMessage || 'Upload a CSV File'}
      </p>
      <p className="text-sm text-slate-500">
        Click to select your trade history file.
      </p>
    </label>
  );
};

export default UploadPlaceholder;<|MERGE_RESOLUTION|>--- conflicted
+++ resolved
@@ -1,4 +1,3 @@
-
 import { Upload, Loader2 } from 'lucide-react';
 
 interface UploadPlaceholderProps {
@@ -14,22 +13,18 @@
     }
     // Reset file input to allow re-uploading the same file
     if (event.target) {
-        event.target.value = '';
+      event.target.value = '';
     }
   };
 
   const isDisabled = !!loadingMessage;
 
   return (
-<<<<<<< HEAD
     <label
-      className={
-        `block cursor-pointer border-2 border-dashed border-slate-300 rounded-lg p-12 text-center transition-colors hover:border-blue-400 ${loadingMessage ? 'pointer-events-none opacity-50' : ''}`
-      }
+      className={`block cursor-pointer border-2 border-dashed border-slate-300 rounded-lg p-12 text-center transition-colors hover:border-blue-400 ${
+        isDisabled ? 'pointer-events-none opacity-60' : ''
+      }`}
     >
-=======
-    <label className={`block cursor-pointer border-2 border-dashed border-slate-300 rounded-lg p-12 text-center transition-colors hover:border-blue-400 ${isDisabled ? 'cursor-not-allowed opacity-60' : ''}`}>
->>>>>>> 715d5b8a
       <input
         type="file"
         onChange={handleFileChange}
